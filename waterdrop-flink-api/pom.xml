--- conflicted
+++ resolved
@@ -28,14 +28,6 @@
             <artifactId>janino</artifactId>
             <version>3.0.9</version>
         </dependency>
-<<<<<<< HEAD
-=======
-        <dependency>
-            <groupId>org.codehaus.janino</groupId>
-            <artifactId>janino</artifactId>
-            <version>3.0.9</version>
-        </dependency>
->>>>>>> fed9971f
         <dependency>
             <groupId>org.apache.flink</groupId>
             <artifactId>flink-table-planner_${scala.binary.version}</artifactId>
