/*
 * Licensed to the Apache Software Foundation (ASF) under one or more
 * contributor license agreements.  See the NOTICE file distributed with
 * this work for additional information regarding copyright ownership.
 * The ASF licenses this file to You under the Apache License, Version 2.0
 * (the "License"); you may not use this file except in compliance with
 * the License.  You may obtain a copy of the License at
 *
 *    http://www.apache.org/licenses/LICENSE-2.0
 *
 * Unless required by applicable law or agreed to in writing, software
 * distributed under the License is distributed on an "AS IS" BASIS,
 * WITHOUT WARRANTIES OR CONDITIONS OF ANY KIND, either express or implied.
 * See the License for the specific language governing permissions and
 * limitations under the License.
 */

import { createApp } from 'vue'
import { createPinia } from 'pinia'
import App from './App'
import piniaPluginPersistedstate from 'pinia-plugin-persistedstate'
import i18n from '@/locales'
import router from './router'
import utils from '@/utils'
import './index.css'
<<<<<<< HEAD
=======

const meta = document.createElement('meta')
meta.name = 'naive-ui-style'
document.head.appendChild(meta)
>>>>>>> 0b5a2852

const app = createApp(App)
const pinia = createPinia()

pinia.use(piniaPluginPersistedstate)
app.config.globalProperties.trim = utils.trim

app.use(router)
app.use(pinia)
app.use(i18n)
app.mount('#app')<|MERGE_RESOLUTION|>--- conflicted
+++ resolved
@@ -23,13 +23,10 @@
 import router from './router'
 import utils from '@/utils'
 import './index.css'
-<<<<<<< HEAD
-=======
 
 const meta = document.createElement('meta')
 meta.name = 'naive-ui-style'
 document.head.appendChild(meta)
->>>>>>> 0b5a2852
 
 const app = createApp(App)
 const pinia = createPinia()
