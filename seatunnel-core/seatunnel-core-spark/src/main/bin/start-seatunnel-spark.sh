#!/bin/bash
#
# Licensed to the Apache Software Foundation (ASF) under one or more
# contributor license agreements.  See the NOTICE file distributed with
# this work for additional information regarding copyright ownership.
# The ASF licenses this file to You under the Apache License, Version 2.0
# (the "License"); you may not use this file except in compliance with
# the License.  You may obtain a copy of the License at
#
#    http://www.apache.org/licenses/LICENSE-2.0
#
# Unless required by applicable law or agreed to in writing, software
# distributed under the License is distributed on an "AS IS" BASIS,
# WITHOUT WARRANTIES OR CONDITIONS OF ANY KIND, either express or implied.
# See the License for the specific language governing permissions and
# limitations under the License.
#
set -eu
APP_DIR=$(cd $(dirname ${0})/../;pwd)
CONF_DIR=${APP_DIR}/config
APP_JAR=${APP_DIR}/lib/seatunnel-core-spark.jar

if [ -f "${CONF_DIR}/seatunnel-env.sh" ]; then
    . "${CONF_DIR}/seatunnel-env.sh"
fi

if [ $# == 0 ]
then
    args="-h"
else
    args=$@
fi

<<<<<<< HEAD
CMD=$(java -cp ${APP_JAR} org.apache.seatunnel.core.spark.SparkStarter ${args} | tail -n 1) && EXIT_CODE=$? || EXIT_CODE=$?
=======
CMD=$(java -cp ${APP_JAR} org.apache.seatunnel.core.spark.SparkStarter ${args}) && EXIT_CODE=$? || EXIT_CODE=$?
>>>>>>> c74a1670
if [ ${EXIT_CODE} -eq 234 ]; then
    # print usage
    echo "${CMD}"
    exit 0
elif [ ${EXIT_CODE} -eq 0 ]; then
    echo "Execute SeaTunnel Spark Job: $(echo ${CMD} | tail -n 1)"
    eval $(echo ${CMD} | tail -n 1)
else
    echo "${CMD}"
    exit ${EXIT_CODE}
fi<|MERGE_RESOLUTION|>--- conflicted
+++ resolved
@@ -31,11 +31,7 @@
     args=$@
 fi
 
-<<<<<<< HEAD
-CMD=$(java -cp ${APP_JAR} org.apache.seatunnel.core.spark.SparkStarter ${args} | tail -n 1) && EXIT_CODE=$? || EXIT_CODE=$?
-=======
 CMD=$(java -cp ${APP_JAR} org.apache.seatunnel.core.spark.SparkStarter ${args}) && EXIT_CODE=$? || EXIT_CODE=$?
->>>>>>> c74a1670
 if [ ${EXIT_CODE} -eq 234 ]; then
     # print usage
     echo "${CMD}"
