--- conflicted
+++ resolved
@@ -26,17 +26,11 @@
 
 source {
   # This is a example input plugin **only for test and demonstrate the feature input plugin**
-<<<<<<< HEAD
-    FakeSource {
-      result_table_name = "test"
-      field_name = "name,age"
-    }
 
-=======
   FakeSource {
     result_table_name = "test"
+    field_name = "name,age"
   }
->>>>>>> c74a1670
 
   # If you would like to get more information about how to configure seatunnel and see full list of input plugins,
   # please go to https://seatunnel.apache.org/docs/flink/configuration/source-plugins/Fake
