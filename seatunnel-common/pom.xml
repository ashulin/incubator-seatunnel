<?xml version="1.0" encoding="UTF-8"?>
<!--

    Licensed to the Apache Software Foundation (ASF) under one or more
    contributor license agreements.  See the NOTICE file distributed with
    this work for additional information regarding copyright ownership.
    The ASF licenses this file to You under the Apache License, Version 2.0
    (the "License"); you may not use this file except in compliance with
    the License.  You may obtain a copy of the License at

       http://www.apache.org/licenses/LICENSE-2.0

    Unless required by applicable law or agreed to in writing, software
    distributed under the License is distributed on an "AS IS" BASIS,
    WITHOUT WARRANTIES OR CONDITIONS OF ANY KIND, either express or implied.
    See the License for the specific language governing permissions and
    limitations under the License.

-->
<project xmlns="http://maven.apache.org/POM/4.0.0"
         xmlns:xsi="http://www.w3.org/2001/XMLSchema-instance"
         xsi:schemaLocation="http://maven.apache.org/POM/4.0.0 http://maven.apache.org/xsd/maven-4.0.0.xsd">
    <parent>
        <groupId>org.apache.seatunnel</groupId>
        <artifactId>seatunnel</artifactId>
        <version>${revision}</version>
    </parent>
    <modelVersion>4.0.0</modelVersion>
    <artifactId>seatunnel-common</artifactId>

    <dependencies>
        <dependency>
            <groupId>org.apache.seatunnel</groupId>
            <artifactId>seatunnel-config-shade</artifactId>
        </dependency>

        <dependency>
            <groupId>org.apache.commons</groupId>
            <artifactId>commons-lang3</artifactId>
<<<<<<< HEAD
        </dependency>
        <dependency>
            <groupId>org.apache.commons</groupId>
            <artifactId>commons-collections4</artifactId>
        </dependency>
        <dependency>
            <groupId>com.google.guava</groupId>
            <artifactId>guava</artifactId>
        </dependency>
        <dependency>
            <groupId>com.fasterxml.jackson.core</groupId>
            <artifactId>jackson-databind</artifactId>
        </dependency>
        <dependency>
            <groupId>org.projectlombok</groupId>
            <artifactId>lombok</artifactId>
        </dependency>

        <dependency>
            <groupId>commons-codec</groupId>
            <artifactId>commons-codec</artifactId>
=======
>>>>>>> c74a1670
        </dependency>
        <dependency>
            <groupId>com.google.guava</groupId>
            <artifactId>guava</artifactId>
        </dependency>
        <dependency>
            <groupId>com.fasterxml.jackson.core</groupId>
            <artifactId>jackson-databind</artifactId>
        </dependency>
    </dependencies>

</project><|MERGE_RESOLUTION|>--- conflicted
+++ resolved
@@ -37,7 +37,6 @@
         <dependency>
             <groupId>org.apache.commons</groupId>
             <artifactId>commons-lang3</artifactId>
-<<<<<<< HEAD
         </dependency>
         <dependency>
             <groupId>org.apache.commons</groupId>
@@ -59,8 +58,6 @@
         <dependency>
             <groupId>commons-codec</groupId>
             <artifactId>commons-codec</artifactId>
-=======
->>>>>>> c74a1670
         </dependency>
         <dependency>
             <groupId>com.google.guava</groupId>
