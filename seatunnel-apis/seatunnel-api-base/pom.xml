<?xml version="1.0" encoding="UTF-8"?>
<!--

    Licensed to the Apache Software Foundation (ASF) under one or more
    contributor license agreements.  See the NOTICE file distributed with
    this work for additional information regarding copyright ownership.
    The ASF licenses this file to You under the Apache License, Version 2.0
    (the "License"); you may not use this file except in compliance with
    the License.  You may obtain a copy of the License at

       http://www.apache.org/licenses/LICENSE-2.0

    Unless required by applicable law or agreed to in writing, software
    distributed under the License is distributed on an "AS IS" BASIS,
    WITHOUT WARRANTIES OR CONDITIONS OF ANY KIND, either express or implied.
    See the License for the specific language governing permissions and
    limitations under the License.

-->
<project xmlns="http://maven.apache.org/POM/4.0.0"
         xmlns:xsi="http://www.w3.org/2001/XMLSchema-instance"
         xsi:schemaLocation="http://maven.apache.org/POM/4.0.0 http://maven.apache.org/xsd/maven-4.0.0.xsd">
    <parent>
        <groupId>org.apache.seatunnel</groupId>
        <artifactId>seatunnel-apis</artifactId>
        <version>${revision}</version>
        <relativePath>../pom.xml</relativePath>
    </parent>
    <modelVersion>4.0.0</modelVersion>
    <artifactId>seatunnel-api-base</artifactId>

    <dependencies>
        <dependency>
            <groupId>org.apache.seatunnel</groupId>
            <artifactId>seatunnel-common</artifactId>
            <version>${project.version}</version>
        </dependency>
<<<<<<< HEAD

=======
>>>>>>> 0b5a2852
    </dependencies>

</project><|MERGE_RESOLUTION|>--- conflicted
+++ resolved
@@ -35,10 +35,6 @@
             <artifactId>seatunnel-common</artifactId>
             <version>${project.version}</version>
         </dependency>
-<<<<<<< HEAD
-
-=======
->>>>>>> 0b5a2852
     </dependencies>
 
 </project>