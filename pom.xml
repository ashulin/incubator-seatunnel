--- conflicted
+++ resolved
@@ -80,26 +80,19 @@
         <module>seatunnel-common</module>
         <module>seatunnel-apis</module>
         <module>seatunnel-core</module>
-<<<<<<< HEAD
-=======
         <module>seatunnel-transforms</module>
         <module>seatunnel-connectors</module>
         <module>seatunnel-connectors-v2</module>
->>>>>>> 0b5a2852
         <module>seatunnel-api</module>
+        <module>seatunnel-translation</module>
         <module>seatunnel-plugin-discovery</module>
         <module>seatunnel-formats</module>
         <module>seatunnel-dist</module>
-<<<<<<< HEAD
-        <module>seatunnel-server</module>
+	    <module>seatunnel-server</module>
         <module>seatunnel-engine</module>
-=======
-	    <module>seatunnel-server</module>
->>>>>>> 0b5a2852
     </modules>
 
     <profiles>
-        <!-- Use in CI, UT and integration test -->
         <profile>
             <id>all</id>
             <activation>
@@ -110,52 +103,18 @@
                 </property>
             </activation>
             <modules>
-<<<<<<< HEAD
-                <module>seatunnel-transforms</module>
-                <module>seatunnel-translation</module>
-                <module>seatunnel-connectors</module>
-                <module>seatunnel-connectors-v2</module>
-                <module>seatunnel-connectors-v2-dist</module>
-=======
->>>>>>> 0b5a2852
-                <module>seatunnel-examples</module>
-                <module>seatunnel-e2e</module>
-            </modules>
-        </profile>
-        <!--
-            profile engine-all is used to build the package that not contains spark and flink things. For example
-            spark and flink connectors
-            spark and flink e2e and examples
-            spark and flink starters
-            spark and flink transforms
-            spark and flink translation
-        -->
-        <profile>
-            <id>engine-all</id>
-            <modules>
-                <module>seatunnel-connectors-v2</module>
-                <module>seatunnel-connectors-v2-dist</module>
-                <module>seatunnel-transforms</module>
                 <module>seatunnel-examples</module>
                 <module>seatunnel-e2e</module>
             </modules>
         </profile>
         <profile>
             <id>release</id>
-<<<<<<< HEAD
-            <modules>
-                <module>seatunnel-transforms</module>
-                <module>seatunnel-translation</module>
-                <module>seatunnel-connectors</module>
-            </modules>
-=======
             <activation>
                 <property>
                     <name>release</name>
                     <value>true</value>
                 </property>
             </activation>
->>>>>>> 0b5a2852
         </profile>
     </profiles>
 
@@ -237,29 +196,12 @@
         <slf4j.version>1.7.25</slf4j.version>
         <guava.version>19.0</guava.version>
         <auto-service.version>1.0.1</auto-service.version>
-<<<<<<< HEAD
-        <powermock.version>2.0.9</powermock.version>
-        <awaitility.version>4.1.1</awaitility.version>
-=======
->>>>>>> 0b5a2852
         <hadoop2.version>2.6.5</hadoop2.version>
         <hadoop3.version>3.0.0</hadoop3.version>
         <seatunnel.shade.package>org.apache.seatunnel.shade</seatunnel.shade.package>
         <snappy-java.version>1.1.8.3</snappy-java.version>
-<<<<<<< HEAD
-        <spring-boot.version>2.6.8</spring-boot.version>
-        <mybatis-spring-boot-starter.version>2.2.2</mybatis-spring-boot-starter.version>
-        <druid-spring-boot-starter.version>1.2.9</druid-spring-boot-starter.version>
-        <springfox-swagger.version>2.6.1</springfox-swagger.version>
-        <swagger-annotations.version>1.5.10</swagger-annotations.version>
-        <hibernate.validator.version>6.2.2.Final</hibernate.validator.version>
-
-        <!--  SeaTunnel Engine use     -->
-        <hazelcast.version>5.1</hazelcast.version>
-=======
         <checker.qual.version>3.10.0</checker.qual.version>
         <awaitility.version>4.2.0</awaitility.version>
->>>>>>> 0b5a2852
     </properties>
 
     <dependencyManagement>
@@ -338,21 +280,12 @@
             </dependency>
 
             <dependency>
-<<<<<<< HEAD
                 <groupId>org.apache.commons</groupId>
                 <artifactId>commons-compress</artifactId>
                 <version>${commons-compress.version}</version>
             </dependency>
 
             <dependency>
-                <groupId>com.fasterxml.jackson.module</groupId>
-                <artifactId>jackson-module-scala_${scala.binary.version}</artifactId>
-                <version>${jackson.version}</version>
-            </dependency>
-
-            <dependency>
-=======
->>>>>>> 0b5a2852
                 <groupId>org.testcontainers</groupId>
                 <artifactId>testcontainers</artifactId>
                 <version>${testcontainer.version}</version>
@@ -397,33 +330,14 @@
                 <artifactId>guava</artifactId>
                 <version>${guava.version}</version>
             </dependency>
-<<<<<<< HEAD
-
-            <dependency>
-                <groupId>org.powermock</groupId>
-                <artifactId>powermock-module-junit4</artifactId>
-                <version>${powermock.version}</version>
-                <scope>test</scope>
-            </dependency>
+
             <dependency>
                 <groupId>org.awaitility</groupId>
                 <artifactId>awaitility</artifactId>
                 <version>${awaitility.version}</version>
                 <scope>test</scope>
             </dependency>
-            <dependency>
-                <groupId>org.powermock</groupId>
-                <artifactId>powermock-api-mockito2</artifactId>
-                <version>${powermock.version}</version>
-                <scope>test</scope>
-            </dependency>
-            <dependency>
-                <groupId>com.github.jsonzou</groupId>
-                <artifactId>jmockdata</artifactId>
-                <version>${jmockdata.version}</version>
-            </dependency>
-=======
->>>>>>> 0b5a2852
+
             <dependency>
                 <groupId>org.slf4j</groupId>
                 <artifactId>slf4j-api</artifactId>
@@ -437,223 +351,10 @@
             </dependency>
 
             <dependency>
-<<<<<<< HEAD
-                <groupId>org.xerial.snappy</groupId>
-                <artifactId>snappy-java</artifactId>
-                <version>${snappy-java.version}</version>
-            </dependency>
-
-            <dependency>
-                <groupId>org.apache.orc</groupId>
-                <artifactId>orc-core</artifactId>
-                <version>${orc.version}</version>
-                <exclusions>
-                    <exclusion>
-                        <groupId>javax.servlet</groupId>
-                        <artifactId>servlet-api</artifactId>
-                    </exclusion>
-
-                    <exclusion>
-                        <groupId>org.apache.logging.log4j</groupId>
-                        <artifactId>*</artifactId>
-                    </exclusion>
-                    <exclusion>
-                        <groupId>com.fasterxml.jackson.core</groupId>
-                        <artifactId>*</artifactId>
-                    </exclusion>
-                    <exclusion>
-                        <groupId>org.apapche.hadoop</groupId>
-                        <artifactId>*</artifactId>
-                    </exclusion>
-                    <exclusion>
-                        <groupId>org.apache.curator</groupId>
-                        <artifactId>*</artifactId>
-                    </exclusion>
-                </exclusions>
-            </dependency>
-            <dependency>
-                <groupId>org.codehaus.jackson</groupId>
-                <artifactId>jackson-core-asl</artifactId>
-                <version>${codehaus.jackson.version}</version>
-            </dependency>
-            <dependency>
-                <groupId>org.codehaus.jackson</groupId>
-                <artifactId>jackson-xc</artifactId>
-                <version>${codehaus.jackson.version}</version>
-            </dependency>
-            <dependency>
-                <groupId>org.codehaus.jackson</groupId>
-                <artifactId>jackson-mapper-</artifactId>
-                <version>${codehaus.jackson.version}</version>
-            </dependency>
-            <dependency>
-                <groupId>org.codehaus.jackson</groupId>
-                <artifactId>jackson-jaxrs</artifactId>
-                <version>${codehaus.jackson.version}</version>
-            </dependency>
-            <dependency>
-                <groupId>com.sun.jersey</groupId>
-                <artifactId>jersey-json</artifactId>
-                <version>${jersey.version}</version>
-            </dependency>
-            <dependency>
-                <groupId>org.apache.hive</groupId>
-                <artifactId>hive-exec</artifactId>
-                <version>${hive.exec.version}</version>
-                <exclusions>
-                    <exclusion>
-                        <groupId>org.pentaho</groupId>
-                        <artifactId>pentaho-aggdesigner-algorithm</artifactId>
-                    </exclusion>
-                    <exclusion>
-                        <groupId>javax.servlet</groupId>
-                        <artifactId>servlet-api</artifactId>
-                    </exclusion>
-                    <exclusion>
-                        <groupId>org.apache.logging.log4j</groupId>
-                        <artifactId>log4j-1.2-api</artifactId>
-                    </exclusion>
-                    <exclusion>
-                        <groupId>org.apache.logging.log4j</groupId>
-                        <artifactId>log4j-web</artifactId>
-                    </exclusion>
-                    <exclusion>
-                        <groupId>com.fasterxml.jackson.core</groupId>
-                        <artifactId>*</artifactId>
-                    </exclusion>
-                    <exclusion>
-                        <groupId>org.apapche.hadoop</groupId>
-                        <artifactId>*</artifactId>
-                    </exclusion>
-                    <exclusion>
-                        <groupId>com.github.joshelser</groupId>
-                        <artifactId>dropwizard-metrics-hadoop-metrics2-reporter</artifactId>
-                    </exclusion>
-                    <exclusion>
-                        <groupId>org.apache.logging.log4j</groupId>
-                        <artifactId>*</artifactId>
-                    </exclusion>
-                    <exclusion>
-                        <groupId>org.apache.zookeeper</groupId>
-                        <artifactId>zookeeper</artifactId>
-                    </exclusion>
-                    <exclusion>
-                        <groupId>org.apache.hadoop</groupId>
-                        <artifactId>hadoop-yarn-server-resourcemanager</artifactId>
-                    </exclusion>
-                    <exclusion>
-                        <groupId>org.apache.hadoop</groupId>
-                        <artifactId>hadoop-hdfs</artifactId>
-                    </exclusion>
-                </exclusions>
-            </dependency>
-            <dependency>
-=======
->>>>>>> 0b5a2852
                 <groupId>commons-logging</groupId>
                 <artifactId>commons-logging</artifactId>
                 <version>${commons.logging.version}</version>
             </dependency>
-<<<<<<< HEAD
-            <dependency>
-                <groupId>commons-beanutils</groupId>
-                <artifactId>commons-beanutils</artifactId>
-                <version>${commons.beanutils.version}</version>
-            </dependency>
-            <dependency>
-                <groupId>commons-cli</groupId>
-                <artifactId>commons-cli</artifactId>
-                <version>${commons.cli.version}</version>
-            </dependency>
-            <dependency>
-                <groupId>commons-configuration</groupId>
-                <artifactId>commons-configuration</artifactId>
-                <version>${commons.configuration.version}</version>
-            </dependency>
-            <dependency>
-                <groupId>commons-digester</groupId>
-                <artifactId>commons-digester</artifactId>
-                <version>${commons.digester.version}</version>
-            </dependency>
-            <dependency>
-                <groupId>commons-io</groupId>
-                <artifactId>commons-io</artifactId>
-                <version>${commons-io.version}</version>
-            </dependency>
-            <dependency>
-                <groupId>io.protostuff</groupId>
-                <artifactId>protostuff-core</artifactId>
-                <version>${protostuff.version}</version>
-            </dependency>
-
-            <dependency>
-                <groupId>io.protostuff</groupId>
-                <artifactId>protostuff-runtime</artifactId>
-                <version>${protostuff.version}</version>
-            </dependency>
-            <dependency>
-                <groupId>com.google.auto.service</groupId>
-                <artifactId>auto-service</artifactId>
-                <version>${auto-service.version}</version>
-                <scope>provided</scope>
-            </dependency>
-            <dependency>
-                <groupId>org.apache.curator</groupId>
-                <artifactId>curator-client</artifactId>
-                <version>${curator.version}</version>
-            </dependency>
-            <dependency>
-                <groupId>org.apache.curator</groupId>
-                <artifactId>curator-framework</artifactId>
-                <version>${curator.version}</version>
-            </dependency>
-            <dependency>
-                <groupId>org.apache.curator</groupId>
-                <artifactId>curator-recipes</artifactId>
-                <version>${curator.version}</version>
-            </dependency>
-            <dependency>
-                <groupId>com.sun.jersey</groupId>
-                <artifactId>jersey-core</artifactId>
-                <version>${jersey.version}</version>
-            </dependency>
-            <dependency>
-                <groupId>com.sun.jersey</groupId>
-                <artifactId>jersey-server</artifactId>
-                <version>${jersey.version}</version>
-            </dependency>
-            <dependency>
-                <groupId>javax.servlet.jsp</groupId>
-                <artifactId>jsp-api</artifactId>
-                <version>${javax.servlet.jap.version}</version>
-            </dependency>
-
-            <!--springboot-->
-            <dependency>
-                <groupId>org.springframework.boot</groupId>
-                <artifactId>spring-boot-starter-web</artifactId>
-                <version>${spring-boot.version}</version>
-            </dependency>
-
-            <dependency>
-                <groupId>org.springframework.boot</groupId>
-                <artifactId>spring-boot-starter-jetty</artifactId>
-                <version>${spring-boot.version}</version>
-            </dependency>
-
-            <dependency>
-                <groupId>org.mybatis.spring.boot</groupId>
-                <artifactId>mybatis-spring-boot-starter</artifactId>
-                <version>${mybatis-spring-boot-starter.version}</version>
-            </dependency>
-
-            <dependency>
-                <groupId>com.alibaba</groupId>
-                <artifactId>druid-spring-boot-starter</artifactId>
-                <version>${druid-spring-boot-starter.version}</version>
-            </dependency>
-=======
->>>>>>> 0b5a2852
 
             <dependency>
                 <groupId>org.checkerframework</groupId>
@@ -667,26 +368,6 @@
                 <version>${awaitility.version}</version>
                 <scope>test</scope>
             </dependency>
-<<<<<<< HEAD
-
-            <!-- SeaTunnel engine use begin -->
-            <dependency>
-                <groupId>com.hazelcast</groupId>
-                <artifactId>hazelcast</artifactId>
-                <version>${hazelcast.version}</version>
-            </dependency>
-
-            <!-- test dependencies -->
-            <dependency>
-                <groupId>com.hazelcast</groupId>
-                <artifactId>hazelcast</artifactId>
-                <scope>test</scope>
-                <version>${hazelcast.version}</version>
-                <classifier>tests</classifier>
-            </dependency>
-            <!-- SeaTunnel engine use end -->
-=======
->>>>>>> 0b5a2852
         </dependencies>
 
     </dependencyManagement>
