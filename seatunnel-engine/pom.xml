<?xml version="1.0" encoding="UTF-8"?>
<!--
    Licensed to the Apache Software Foundation (ASF) under one or more
    contributor license agreements.  See the NOTICE file distributed with
    this work for additional information regarding copyright ownership.
    The ASF licenses this file to You under the Apache License, Version 2.0
    (the "License"); you may not use this file except in compliance with
    the License.  You may obtain a copy of the License at
       http://www.apache.org/licenses/LICENSE-2.0
    Unless required by applicable law or agreed to in writing, software
    distributed under the License is distributed on an "AS IS" BASIS,
    WITHOUT WARRANTIES OR CONDITIONS OF ANY KIND, either express or implied.
    See the License for the specific language governing permissions and
    limitations under the License.
-->
<project xmlns="http://maven.apache.org/POM/4.0.0" xmlns:xsi="http://www.w3.org/2001/XMLSchema-instance"
         xsi:schemaLocation="http://maven.apache.org/POM/4.0.0 http://maven.apache.org/xsd/maven-4.0.0.xsd">
    <modelVersion>4.0.0</modelVersion>
    <parent>
        <groupId>org.apache.seatunnel</groupId>
        <artifactId>seatunnel</artifactId>
        <version>${revision}</version>
    </parent>
    <artifactId>seatunnel-engine</artifactId>
    <packaging>pom</packaging>
<<<<<<< HEAD
=======
    <name>SeaTunnel : Engine :</name>
>>>>>>> e567203f

    <modules>
        <module>seatunnel-engine-client</module>
        <module>seatunnel-engine-common</module>
        <module>seatunnel-engine-server</module>
        <module>seatunnel-engine-core</module>
        <module>seatunnel-engine-storage</module>
        <module>seatunnel-engine-serializer</module>
    </modules>

    <properties>
        <!--  SeaTunnel Engine use     -->
        <hazelcast.version>5.1</hazelcast.version>
        <disruptor.version>3.4.4</disruptor.version>
    </properties>

    <dependencyManagement>
        <dependencies>
            <!-- SeaTunnel engine use begin -->
            <dependency>
                <groupId>com.hazelcast</groupId>
                <artifactId>hazelcast</artifactId>
                <version>${hazelcast.version}</version>
            </dependency>
            <dependency>
                <groupId>com.lmax</groupId>
                <artifactId>disruptor</artifactId>
                <version>${disruptor.version}</version>
            </dependency>

            <!-- test dependencies -->
            <dependency>
                <groupId>com.hazelcast</groupId>
                <artifactId>hazelcast</artifactId>
                <version>${hazelcast.version}</version>
                <classifier>tests</classifier>
                <scope>test</scope>
            </dependency>
            <!-- SeaTunnel engine use end -->
        </dependencies>
    </dependencyManagement>

    <dependencies>
        <dependency>
            <groupId>org.scala-lang</groupId>
            <artifactId>scala-library</artifactId>
            <scope>provided</scope>
        </dependency>
    </dependencies>
</project><|MERGE_RESOLUTION|>--- conflicted
+++ resolved
@@ -23,10 +23,7 @@
     </parent>
     <artifactId>seatunnel-engine</artifactId>
     <packaging>pom</packaging>
-<<<<<<< HEAD
-=======
     <name>SeaTunnel : Engine :</name>
->>>>>>> e567203f
 
     <modules>
         <module>seatunnel-engine-client</module>
