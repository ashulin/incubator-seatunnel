/*
 * Licensed to the Apache Software Foundation (ASF) under one
 * or more contributor license agreements.  See the NOTICE file
 * distributed with this work for additional information
 * regarding copyright ownership.  The ASF licenses this file
 * to you under the Apache License, Version 2.0 (the
 * "License"); you may not use this file except in compliance
 * with the License.  You may obtain a copy of the License at
 *
 *   http://www.apache.org/licenses/LICENSE-2.0
 *
 * Unless required by applicable law or agreed to in writing,
 * software distributed under the License is distributed on an
 * "AS IS" BASIS, WITHOUT WARRANTIES OR CONDITIONS OF ANY
 * KIND, either express or implied.  See the License for the
 * specific language governing permissions and limitations
 * under the License.
 *
 */

package org.apache.seatunnel.engine.imap.storage.api;

import java.io.IOException;
import java.util.Collection;
import java.util.Map;
import java.util.Set;

public interface IMapStorage {

    public void initialize(Map<String, Object> properties);

    /**
<<<<<<< HEAD
     * Store a key-value pair in the map.
=======
     * Store a key-value pair in the map. todo: it's better add timeout parameter
>>>>>>> e567203f
     *
     * @param key storage key
     * @param value storage value
     * @return storage status, true is success, false is fail
     */
    public boolean store(Object key, Object value);

    /**
     * Store a key-value pair in the map storage.
     *
     * @param map storage key-value pair
     * @return if some key-value pair is not stored, return this keys; if all key-value pair is
     *     stored, return empty set.
     */
    public Set<Object> storeAll(Map<Object, Object> map);

    /**
     * Delete a key in the map storage.
     *
     * @param key storage key
     * @return storage status, true is success, false is fail
     */
    public boolean delete(Object key);

    /**
     * Delete a collection of keys from the map storage.
     *
     * @param keys delete keys
     * @return if some keys delete fail, will return this keys if all keys delete success, will
     *     return empty set
     */
    public Set<Object> deleteAll(Collection<Object> keys);

    public Map<Object, Object> loadAll() throws IOException;

    public Set<Object> loadAllKeys();

    public void destroy(boolean deleteAllFileFlag);
}<|MERGE_RESOLUTION|>--- conflicted
+++ resolved
@@ -30,11 +30,7 @@
     public void initialize(Map<String, Object> properties);
 
     /**
-<<<<<<< HEAD
-     * Store a key-value pair in the map.
-=======
      * Store a key-value pair in the map. todo: it's better add timeout parameter
->>>>>>> e567203f
      *
      * @param key storage key
      * @param value storage value
