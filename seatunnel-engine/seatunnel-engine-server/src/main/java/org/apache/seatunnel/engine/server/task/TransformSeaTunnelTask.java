/*
 * Licensed to the Apache Software Foundation (ASF) under one or more
 * contributor license agreements.  See the NOTICE file distributed with
 * this work for additional information regarding copyright ownership.
 * The ASF licenses this file to You under the Apache License, Version 2.0
 * (the "License"); you may not use this file except in compliance with
 * the License.  You may obtain a copy of the License at
 *
 *    http://www.apache.org/licenses/LICENSE-2.0
 *
 * Unless required by applicable law or agreed to in writing, software
 * distributed under the License is distributed on an "AS IS" BASIS,
 * WITHOUT WARRANTIES OR CONDITIONS OF ANY KIND, either express or implied.
 * See the License for the specific language governing permissions and
 * limitations under the License.
 */

package org.apache.seatunnel.engine.server.task;

import org.apache.seatunnel.api.common.metrics.MetricsContext;
import org.apache.seatunnel.api.table.type.Record;
import org.apache.seatunnel.api.transform.Collector;
import org.apache.seatunnel.engine.core.dag.actions.SourceAction;
import org.apache.seatunnel.engine.server.dag.physical.config.SourceConfig;
import org.apache.seatunnel.engine.server.dag.physical.flow.Flow;
import org.apache.seatunnel.engine.server.execution.ProgressState;
import org.apache.seatunnel.engine.server.execution.TaskLocation;
import org.apache.seatunnel.engine.server.task.flow.OneOutputFlowLifeCycle;
import org.apache.seatunnel.engine.server.task.flow.SourceFlowLifeCycle;
import org.apache.seatunnel.engine.server.task.record.Barrier;

import com.hazelcast.logging.ILogger;
import com.hazelcast.logging.Logger;
import lombok.NonNull;

import java.util.concurrent.CompletableFuture;

public class TransformSeaTunnelTask extends SeaTunnelTask {

    private static final ILogger LOGGER = Logger.getLogger(TransformSeaTunnelTask.class);

    public TransformSeaTunnelTask(
            long jobID, TaskLocation taskID, int indexID, Flow executionFlow) {
        super(jobID, taskID, indexID, executionFlow);
    }

    private Collector<Record<?>> collector;

    @Override
    public void init() throws Exception {
        super.init();
        LOGGER.info("starting seatunnel transform task, index " + indexID);
        collector = new SeaTunnelTransformCollector(outputs);
        if (!(startFlowLifeCycle instanceof OneOutputFlowLifeCycle)) {
            throw new TaskRuntimeException(
                    "TransformSeaTunnelTask only support OneOutputFlowLifeCycle, but get "
                            + startFlowLifeCycle.getClass().getName());
        }
    }

    @Override
    protected SourceFlowLifeCycle<?, ?> createSourceFlowLifeCycle(
            SourceAction<?, ?, ?> sourceAction,
            SourceConfig config,
<<<<<<< HEAD
            CompletableFuture<Void> completableFuture) {
=======
            CompletableFuture<Void> completableFuture,
            MetricsContext metricsContext) {
>>>>>>> e567203f
        throw new UnsupportedOperationException(
                "TransformSeaTunnelTask can't create SourceFlowLifeCycle");
    }

    @Override
    protected void collect() throws Exception {
        ((OneOutputFlowLifeCycle<Record<?>>) startFlowLifeCycle).collect(collector);
    }

    @NonNull @Override
    public ProgressState call() throws Exception {
        stateProcess();
        return progress.toState();
    }

    @Override
    public void triggerBarrier(Barrier checkpointBarrier) throws Exception {
        // nothing
    }
}<|MERGE_RESOLUTION|>--- conflicted
+++ resolved
@@ -62,12 +62,8 @@
     protected SourceFlowLifeCycle<?, ?> createSourceFlowLifeCycle(
             SourceAction<?, ?, ?> sourceAction,
             SourceConfig config,
-<<<<<<< HEAD
-            CompletableFuture<Void> completableFuture) {
-=======
             CompletableFuture<Void> completableFuture,
             MetricsContext metricsContext) {
->>>>>>> e567203f
         throw new UnsupportedOperationException(
                 "TransformSeaTunnelTask can't create SourceFlowLifeCycle");
     }
