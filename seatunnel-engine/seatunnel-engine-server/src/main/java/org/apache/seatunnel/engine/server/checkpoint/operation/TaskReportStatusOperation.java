--- conflicted
+++ resolved
@@ -69,14 +69,6 @@
     }
 
     @Override
-<<<<<<< HEAD
-    public void run() {
-        ((SeaTunnelServer) getService())
-                .getCoordinatorService()
-                .getJobMaster(location.getJobId())
-                .getCheckpointManager()
-                .reportedTask(this);
-=======
     public void run() throws Exception {
         CoordinatorService coordinatorService =
                 ((SeaTunnelServer) getService()).getCoordinatorService();
@@ -89,6 +81,5 @@
                     return null;
                 },
                 new RetryUtils.RetryMaterial(RETRY_NUMBER, true, e -> true, RETRY_INTERVAL));
->>>>>>> e567203f
     }
 }